--- conflicted
+++ resolved
@@ -39,20 +39,7 @@
       id: go
 
     - name: Check out code into the Go module directory
-<<<<<<< HEAD
-      uses: actions/checkout@v3
-
-    - name: Install golang-migrate
-      run: |
-        curl -L https://github.com/golang-migrate/migrate/releases/download/v4.14.1/migrate.linux-amd64.tar.gz | tar xvz
-        sudo mv migrate.linux-amd64 /usr/bin/migrate
-        which migrate
-
-    - name: Run migrations
-      run: make migrateup
-=======
-      uses: actions/checkout@v2
->>>>>>> 0e3ffd71
+      run: actions/checkout@v3
 
     - name: Test
       run: make test