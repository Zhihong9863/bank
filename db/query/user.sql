-- name: CreateUser :one
INSERT INTO users (
  username,
  hashed_password,
  full_name,
  email
) VALUES (
  $1, $2, $3, $4
) RETURNING *;

-- name: GetUser :one
SELECT * FROM users
WHERE username = $1 LIMIT 1;

INSERT INTO users (
  username,
  hashed_password,
  full_name,
  email
) VALUES (
  $1, $2, $3, $4
) RETURNING *;

-- name: GetUser :one
SELECT * FROM users
WHERE username = $1 LIMIT 1;

-- name: UpdateUser :one
UPDATE users
SET
  hashed_password = COALESCE(sqlc.narg(hashed_password), hashed_password),
  password_changed_at = COALESCE(sqlc.narg(password_changed_at), password_changed_at),
  full_name = COALESCE(sqlc.narg(full_name), full_name),
<<<<<<< HEAD
  email = COALESCE(sqlc.narg(email), email),
=======
  email = COALESCE(sqlc.narg(email), email)
>>>>>>> aa373b3a
  is_email_verified = COALESCE(sqlc.narg(is_email_verified), is_email_verified)
WHERE
  username = sqlc.arg(username)
RETURNING *;<|MERGE_RESOLUTION|>--- conflicted
+++ resolved
@@ -1,17 +1,3 @@
--- name: CreateUser :one
-INSERT INTO users (
-  username,
-  hashed_password,
-  full_name,
-  email
-) VALUES (
-  $1, $2, $3, $4
-) RETURNING *;
-
--- name: GetUser :one
-SELECT * FROM users
-WHERE username = $1 LIMIT 1;
-
 INSERT INTO users (
   username,
   hashed_password,
@@ -31,12 +17,7 @@
   hashed_password = COALESCE(sqlc.narg(hashed_password), hashed_password),
   password_changed_at = COALESCE(sqlc.narg(password_changed_at), password_changed_at),
   full_name = COALESCE(sqlc.narg(full_name), full_name),
-<<<<<<< HEAD
-  email = COALESCE(sqlc.narg(email), email),
-=======
   email = COALESCE(sqlc.narg(email), email)
->>>>>>> aa373b3a
-  is_email_verified = COALESCE(sqlc.narg(is_email_verified), is_email_verified)
 WHERE
   username = sqlc.arg(username)
 RETURNING *;